from typing import Any

import hydra
import torch
from omegaconf import DictConfig
from pytorch_lightning import LightningModule


class BaseLitModule(LightningModule):
    def __init__(
        self,
        network: DictConfig,
        optimizer: DictConfig,
        scheduler: DictConfig,
        logging: DictConfig,
        *args: Any,
        **kwargs: Any,
    ) -> None:
        """BaseLightningModule.

        Args:
            network (DictConfig): Network config.
            optimizer (DictConfig): Optimizer config.
            scheduler (DictConfig): Scheduler config.
            logging (DictConfig): Logging config.
            args (Any): Additional arguments for pytorch_lightning.LightningModule.
            kwargs (Any): Additional keyword arguments for pytorch_lightning.LightningModule.
        """

        super().__init__(*args, **kwargs)
        self.model: torch.nn.Module = hydra.utils.instantiate(network.model)
        self.optimizer_params = optimizer
        self.scheduler_params = scheduler
        self.logging_params = logging

    def forward(self, x: Any) -> Any:
        return self.model.forward(x)

    def configure_optimizers(self) -> Any:
        optimizer: torch.optim.Optimizer = hydra.utils.instantiate(
            self.optimizer_params,
            params=self.parameters(),
            _convert_="partial",
        )
<<<<<<< HEAD
        if self.slr_params.get("scheduler"):
            scheduler: torch.optim.lr_scheduler._LRScheduler = (
                hydra.utils.instantiate(
                    self.slr_params.scheduler,
=======

        if params := self.scheduler_params.get("scheduler"):
            scheduler: torch.optim.lr_scheduler.LRScheduler = (
                hydra.utils.instantiate(
                    params,
>>>>>>> e5386380
                    optimizer=optimizer,
                    _convert_="partial",
                )
            )

            lr_scheduler_dict = {"scheduler": scheduler}

            if extra_params := self.scheduler_params.get("extras"):
                for key, value in extra_params.items():
                    lr_scheduler_dict[key] = value

            return {"optimizer": optimizer, "lr_scheduler": lr_scheduler_dict}

        return {"optimizer": optimizer}<|MERGE_RESOLUTION|>--- conflicted
+++ resolved
@@ -42,21 +42,12 @@
             params=self.parameters(),
             _convert_="partial",
         )
-<<<<<<< HEAD
-        if self.slr_params.get("scheduler"):
-            scheduler: torch.optim.lr_scheduler._LRScheduler = (
-                hydra.utils.instantiate(
-                    self.slr_params.scheduler,
-=======
 
         if params := self.scheduler_params.get("scheduler"):
-            scheduler: torch.optim.lr_scheduler.LRScheduler = (
-                hydra.utils.instantiate(
-                    params,
->>>>>>> e5386380
-                    optimizer=optimizer,
-                    _convert_="partial",
-                )
+            scheduler: torch.optim.lr_scheduler.LRScheduler = hydra.utils.instantiate(
+                params,
+                optimizer=optimizer,
+                _convert_="partial",
             )
 
             lr_scheduler_dict = {"scheduler": scheduler}
